--- conflicted
+++ resolved
@@ -6,14 +6,9 @@
 import machin.frame.algorithms as algorithms
 
 
-<<<<<<< HEAD
-def fill_default(default: Union[Dict[str, Any], Config],
-                 config: Union[Dict[str, Any], Config]):
-=======
 def fill_default(
     default: Union[Dict[str, Any], Config], config: Union[Dict[str, Any], Config]
 ):
->>>>>>> 5d88b19e
     for key in default:
         if key not in config:
             config[key] = default[key]
@@ -33,7 +28,6 @@
     return algos
 
 
-<<<<<<< HEAD
 def generate_training_config(trials_dir: str = "./trials",
                              episode_per_epoch: int = 10,
                              max_episodes: int = 10000,
@@ -46,13 +40,9 @@
     return config
 
 
-def generate_algorithm_config(algorithm: str,
-                              config: Union[Dict[str, Any], Config] = None):
-=======
 def generate_algorithm_config(
     algorithm: str, config: Union[Dict[str, Any], Config] = None
 ):
->>>>>>> 5d88b19e
     config = deepcopy(config) or {}
     if hasattr(algorithms, algorithm):
         algo_obj = getattr(algorithms, algorithm)
@@ -92,15 +82,8 @@
 def assert_algorithm_config_complete(config: Union[Dict[str, Any], Config]):
     assert "frame" in config, 'Missing key "frame" in config.'
     assert "frame_config" in config, 'Missing key "frame_config" in config.'
-<<<<<<< HEAD
 
 
 def assert_env_config_complete(config: Union[Dict[str, Any], Config]):
-    assert "train_env_config" in config, 'Missing key "train_env_config" ' \
-                                         'in config.'
-    assert "test_env_config" in config, 'Missing key "test_env_config" ' \
-                                        'in config.'
-=======
     assert "train_env_config" in config, 'Missing key "train_env_config" ' "in config."
-    assert "test_env_config" in config, 'Missing key "test_env_config" ' "in config."
->>>>>>> 5d88b19e
+    assert "test_env_config" in config, 'Missing key "test_env_config" ' "in config."